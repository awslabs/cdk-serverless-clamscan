--- conflicted
+++ resolved
@@ -3,13 +3,8 @@
     rev: 24.4.2
     hooks:
       - id: black
-<<<<<<< HEAD
-  - repo: https://github.com/pycqa/flake8
-    rev: 3.9.1
-=======
   - repo: https://github.com/PyCQA/flake8
     rev: 7.1.0
->>>>>>> 9fba3feb
     hooks:
       - id: flake8
   - repo: https://github.com/pre-commit/pre-commit-hooks
